--- conflicted
+++ resolved
@@ -1,26 +1,16 @@
 module ntgrrc
 
-go 1.23.1
+go 1.23
 
 require (
-<<<<<<< HEAD
 	github.com/PuerkitoBio/goquery v1.10.0
-	github.com/alecthomas/kong v1.2.1
-=======
-	github.com/PuerkitoBio/goquery v1.9.2
 	github.com/alecthomas/kong v1.6.0
->>>>>>> b1fa8b8c
 	github.com/corbym/gocrest v1.1.2
 	golang.org/x/term v0.27.0
 )
 
 require (
-	github.com/andybalholm/cascadia v1.3.2 // indirect
-<<<<<<< HEAD
-	golang.org/x/net v0.29.0 // indirect
-	golang.org/x/sys v0.25.0 // indirect
-=======
-	golang.org/x/net v0.24.0 // indirect
+	github.com/andybalholm/cascadia v1.3.3 // indirect
+	golang.org/x/net v0.33.0 // indirect
 	golang.org/x/sys v0.28.0 // indirect
->>>>>>> b1fa8b8c
 )